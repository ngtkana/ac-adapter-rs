#![warn(missing_docs)]
//! Containers for storing data in a red-black tree.

/// The core implementation of a red-black tree.
mod tree;

/// A list based on a red-black tree.
mod list;

<<<<<<< HEAD
pub use list::RbList;
pub use list::RbReversibleList;

/// Iterators for a list based on a red-black tree.
pub mod list_iter {
    pub use super::list::RbList;
}

/// The trait for specifying the operation of a red-black tree.
///
/// # Notation
///
/// - $xy$ denotes the multiplication of two accumulated values.
/// - $a \circ b$ denotes the composition of two lazy actions.
/// - $x \cdot a$ denotes the application of a lazy action to an accumulated value.
///
/// # Laws
///
/// For [`RbList`]:
/// - `mul` is associative. ($(xy)z = x(yz)$)
/// - `compose` is associative. ($(a \circ b) \circ c = a \circ (b \circ c)$)
/// - `apply` is an action of a semigroup on a semigroup. ($(xy) \cdot a = (x \cdot a)(y \cdot a)$, $x \cdot (a \circ b) = (x \cdot a) \cdot b$)
///
/// Furthermore, for [`RbReversibleList`]:
/// - `mul` is commutative. ($xy = yx$)
=======
/// A trait for algebraic operations.
>>>>>>> 8fb87a7e
pub trait Op {
    /// The type of the value stored in the leaf nodes.
    type Value;
    /// The type of the value stored in the internal nodes.
    type Acc;
    /// The type of the lazy action stored in the internal nodes.
    type Lazy: PartialEq;

    /// Convert a `Value` to an `Acc`.
    fn to_acc(_: &Self::Value) -> Self::Acc;

    /// Multiply two `Acc`s.
    fn mul(_: &Self::Acc, _: &Self::Acc) -> Self::Acc;

    /// Apply a `Lazy` action to a `Value`.
    fn apply_on_value(_: &mut Self::Value, _: &Self::Lazy);

    /// Apply a `Lazy` action to an `Acc`.
    fn apply_on_acc(_: &mut Self::Acc, _: &Self::Lazy);

    /// Compose two `Lazy` actions.
    fn compose(_: &mut Self::Lazy, _: &Self::Lazy);

    /// The identity of `Lazy` actions.
    fn identity() -> Self::Lazy;

    /// Check if a `Lazy` action is the identity.
    fn is_identity(lazy: &Self::Lazy) -> bool { *lazy == Self::identity() }

    /// Set a `Lazy` action to the identity.
    fn swap_with_identity(lazy: &mut Self::Lazy) -> Self::Lazy {
        let mut tmp = Self::identity();
        std::mem::swap(lazy, &mut tmp);
        tmp
    }
}<|MERGE_RESOLUTION|>--- conflicted
+++ resolved
@@ -7,35 +7,7 @@
 /// A list based on a red-black tree.
 mod list;
 
-<<<<<<< HEAD
-pub use list::RbList;
-pub use list::RbReversibleList;
-
-/// Iterators for a list based on a red-black tree.
-pub mod list_iter {
-    pub use super::list::RbList;
-}
-
-/// The trait for specifying the operation of a red-black tree.
-///
-/// # Notation
-///
-/// - $xy$ denotes the multiplication of two accumulated values.
-/// - $a \circ b$ denotes the composition of two lazy actions.
-/// - $x \cdot a$ denotes the application of a lazy action to an accumulated value.
-///
-/// # Laws
-///
-/// For [`RbList`]:
-/// - `mul` is associative. ($(xy)z = x(yz)$)
-/// - `compose` is associative. ($(a \circ b) \circ c = a \circ (b \circ c)$)
-/// - `apply` is an action of a semigroup on a semigroup. ($(xy) \cdot a = (x \cdot a)(y \cdot a)$, $x \cdot (a \circ b) = (x \cdot a) \cdot b$)
-///
-/// Furthermore, for [`RbReversibleList`]:
-/// - `mul` is commutative. ($xy = yx$)
-=======
 /// A trait for algebraic operations.
->>>>>>> 8fb87a7e
 pub trait Op {
     /// The type of the value stored in the leaf nodes.
     type Value;
